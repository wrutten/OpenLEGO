#!/usr/bin/env python
# -*- coding: utf-8 -*-
"""
Copyright 2018 D. de Vries and I. van Gent

Licensed under the Apache License, Version 2.0 (the "License");
you may not use this file except in compliance with the License.
You may obtain a copy of the License at

    http://www.apache.org/licenses/LICENSE-2.0

Unless required by applicable law or agreed to in writing, software
distributed under the License is distributed on an "AS IS" BASIS,
WITHOUT WARRANTIES OR CONDITIONS OF ANY KIND, either express or implied.
See the License for the specific language governing permissions and
limitations under the License.

This file contains the definition of the `CMDOWSObject` class.
"""
from __future__ import absolute_import, division, print_function

import os

from lxml import etree
from lxml.etree import _Element
<<<<<<< HEAD
from typing import Any, Optional, Dict, Set, List, Union

from openlego.utils.cmdows_utils import get_loop_nesting_obj, get_element_by_uid
from openlego.utils.general_utils import CachedProperty
=======
from typing import Any, Optional
from cached_property import cached_property
>>>>>>> da54add9


class InvalidCMDOWSFileError(ValueError):

    def __init__(self, reason=None):
        msg = 'Invalid CMDOWS file'
        if reason is not None:
            msg += ': {}'.format(reason)
        super(InvalidCMDOWSFileError, self).__init__(msg)


class CMDOWSObject(object):
    """A class that depends on a CMDOWS file and a Knowledge Base.

    This class is used as a mixin for the `LEGOModel` and `LEGOProblem` classes to avoid code dependency.

    Attributes
    ----------
        cmdows_path
        kb_path
        driver_uid

        data_folder : str, optional
            Path to the folder in which to store all data generated during the `Problem`'s execution.

        base_xml_file : str, optional
            Path to an XML file which should be kept up-to-date with the latest data describing the problem.
    """

    def __init__(self, cmdows_path=None, kb_path='', driver_uid=None, data_folder=None, base_xml_file=None, **kwargs):
        # type: (Optional[str], Optional[str], Optional[str], Optional[str], Optional[str]) -> None
        """Initialize a CMDOWS dependent class from a given CMDOWS file and knowledge base.

        It is also possible to specify where (temporary) data should be stored, and if a base XML
        file should be kept up-to-data.

        Parameters
        ----------
            cmdows_path : str, optional
                Path to the CMDOWS file.

            kb_path : str, optional
                Path to the knowledge base.

            data_folder : str, optional
                Path to the data folder in which to store all files and output from the problem.

            base_xml_file : str, optional
                Path to a base XML file to update with the problem data.
        """
        self._cmdows_path = cmdows_path
        self._kb_path = kb_path
        self._driver_uid = driver_uid
        self.data_folder = data_folder
        self.base_xml_file = base_xml_file

        super(CMDOWSObject, self).__init__()

        if self._driver_uid is None:
            super_drivers = self.__check_for_super_driver()
            if len(super_drivers) == 1:
                self._driver_uid = super_drivers[0]
            elif len(super_drivers) > 1:
                raise AssertionError('Multiple super drivers (found: {}) are not (yet) supported by OpenLEGO.'
                                     .format(super_drivers))

    def __getattribute__(self, name):
        # type: (str) -> Any
        """Check the integrity before returning any of the cached variables.

        Parameters
        ----------
        name : str
            Name of the attribute to read.

        Returns
        -------
            any
                The value of the requested attribute.
        """
        if name != '__class__' and name != '__dict__':
            if name in [_name for _name, value in self.__class__.__dict__.items() if isinstance(value, cached_property)]:
                self.__integrity_check()
        return super(CMDOWSObject, self).__getattribute__(name)

    def __setattr__(self, name, value):
        # type: (str, Any) -> None
        """Add check on data_folder when setting it.

        Parameters
        ----------
            name : str
                Name of the attribute.

            value : any
                Value to set the attribute to.
        """
        if name == 'data_folder':
            self.__data_folder_check(value)

        super(CMDOWSObject, self).__setattr__(name, value)

    def __integrity_check(self):
        # type: () -> None
        """Ensure a CMDOWS file has been supplied.

        Raises
        ------
            ValueError
                If no CMDOWS file has been supplied
        """
        if self._cmdows_path is None:
            raise ValueError('No CMDOWS file specified!')

    def __data_folder_check(self, folder_string):
        # TODO: Add docstring etc.
        if folder_string:
            if not os.path.exists(folder_string):
                os.makedirs(folder_string)

    def __check_for_super_driver(self):
        # TODO Add docstring etc.
        return self._get_super_drivers(self.full_loop_nesting_list)

    def _get_super_drivers(self, loop_nesting_obj):
        # type: (Dict[str, dict]) -> Union[list, dict]
        """TODO: Complete doc
        """
        super_drivers = []
        for item in loop_nesting_obj:
            if isinstance(item, dict):
                loop_elem_name = item.keys()[0]
                if self.loop_element_types[loop_elem_name] in ['optimizer', 'doe']:
                    super_drivers.append(loop_elem_name)
                else:
                    super_drivers.extend(self._get_super_drivers(item[item.keys()[0]]))
        return super_drivers

    @CachedProperty
    def super_drivers(self):
        # TODO add doc
        return self._get_super_drivers(self.full_loop_nesting_list)

    @CachedProperty
    def sub_drivers(self):
        # TODO Add doc
        return self._get_sub_drivers(self.full_loop_nesting_list)

    def _get_sub_drivers(self, loop_nesting_obj, super_driver_encountered=False):
        # TODO add doc
        sub_drivers = []
        for item in loop_nesting_obj:
            if isinstance(item, dict):
                loop_elem_name = item.keys()[0]
                if self.loop_element_types[loop_elem_name] in ['optimizer', 'doe'] and not super_driver_encountered:
                    super_driver_encountered = True
                    sub_drivers.extend(self._get_sub_drivers(item[item.keys()[0]], True))
                elif self.loop_element_types[loop_elem_name] in ['optimizer', 'doe'] and super_driver_encountered:
                    sub_drivers.append(loop_elem_name)
                    sub_drivers.extend(self._get_sub_drivers(item[item.keys()[0]], True))
                else:
                    sub_drivers.extend(self._get_sub_drivers(item[item.keys()[0]]))
        return sub_drivers

    def invalidate(self):
        # type: () -> None
        """Invalidate the instance.

        All computed (cached) properties will be recomputed upon being read once the instance has been invalidated."""
        __dict__ = self.__class__.__dict__.copy()
        __dict__.update(CMDOWSObject.__dict__)
        for name, value in __dict__.items():
            if isinstance(value, cached_property):
                if name in self.__dict__:
                    del self.__dict__[name]

    @property
    def cmdows_path(self):
        # type: () -> str
        """:obj:`str`: Path to the CMDOWS file this class corresponds to.

        When this property is set the instance is automatically invalidated.
        """
        return self._cmdows_path

    @cmdows_path.setter
    def cmdows_path(self, cmdows_path):
        # type: (str) -> None
        self._cmdows_path = cmdows_path
        self.invalidate()

    @property
    def kb_path(self):
        # type: () -> str
        """:obj:`str`: Path to the knowledge base.

        When this property is set the instance is automatically invalidated.
        """
        return self._kb_path

    @kb_path.setter
    def kb_path(self, kb_path):
        # type: (str) -> None
        self._kb_path = kb_path
        self.invalidate()

<<<<<<< HEAD
    @property
    def driver_uid(self):
        # type: () -> str
        """:obj:`str`: UID of the main driver (to distinguis between main model and subdrivers).

        When this property is set the instance is automatically invalidated.
        """
        return self._driver_uid

    @driver_uid.setter
    def driver_uid(self, driver_uid):
        # type: (str) -> None
        self._driver_uid = driver_uid
        self.invalidate()

    @CachedProperty
=======
    @cached_property
>>>>>>> da54add9
    def elem_cmdows(self):
        # type: () -> _Element
        """:obj:`etree._Element`: Root element of the CMDOWS XML file."""
        return etree.parse(self.cmdows_path).getroot()

    @cached_property
    def elem_problem_def(self):
        # type: () -> _Element
        """:obj:`etree._Element`: The problemDefition element of the CMDOWS file."""
        return self.elem_cmdows.find('problemDefinition')

    @cached_property
    def elem_workflow(self):
        # type: () -> _Element
        """:obj:`etree._Element`: The workflow element of the CMDOWS file."""
        return self.elem_cmdows.find('workflow')

    @cached_property
    def elem_params(self):
        # type: () -> _Element
        """:obj:`etree._Element`: The problemRoles/parameters element of the CMDOWS file."""
        params = self.elem_cmdows.find('problemDefinition/problemRoles/parameters')
        if params is None:
            raise InvalidCMDOWSFileError('does not contain (valid) parameters in the problemRoles')
        return params

    @cached_property
    def elem_arch_elems(self):
        # type: () -> _Element
        """:obj:`etree._Element`: The architectureElements element of the CMDOWS file."""
        arch_elems = self.elem_cmdows.find('architectureElements')
        if arch_elems is None:
            raise InvalidCMDOWSFileError('does not contain (valid) architecture elements')
        return arch_elems

    @cached_property
    def elem_loop_nesting(self):
        # type: () -> _Element
        """:obj:`etree._Element`: The loopNesting element of the CMDOWS file."""
        loop_nesting = self.elem_workflow.find('processGraph/metadata/loopNesting')
        if loop_nesting is None:
            raise InvalidCMDOWSFileError('does not contain loopNesting element')
        return loop_nesting

    @CachedProperty
    def elem_model_driver(self):
        # type: () -> Union[_Element, None]
        """:obj:`etree._Element`: The XML element of the super driver."""
        uid = self.driver_uid
        if uid:
            elem = get_element_by_uid(self.elem_cmdows, uid)
            if isinstance(elem, _Element):
                return elem
            else:
                raise InvalidCMDOWSFileError('does not contain element with UID {}'.format(uid))
        else:
            return None

    @CachedProperty
    def full_loop_nesting_list(self):
        # type: () -> List[str, dict]
        """:obj:`dict`: Dictionary of the loopNesting XML element."""
        return get_loop_nesting_obj(self.elem_loop_nesting)

    @CachedProperty
    def filtered_loop_nesting_list(self):
        # TODO Add docstring
        return self.filter_loop_nesting_list(self.full_loop_nesting_list)

    def filter_loop_nesting_list(self, loop_nesting_list, sub_driver_found=False):
        # type: (List[str, dict]) -> List[str, dict]
        """TODO: update :obj:`dict`: Dictionary of the loopNesting XML element."""
        _filtered_loop_nesting_list = []
        if self._driver_uid in self.sub_drivers and not sub_driver_found:
            add_all_blocks = False
        else:
            add_all_blocks = True
        driver_uid_is_sub_driver = True if self._driver_uid in self.sub_drivers else False
        for item in loop_nesting_list:
            if isinstance(item, dict):
                loop_elem_name = item.keys()[0]
                if self.loop_element_types[loop_elem_name] == 'converger' and add_all_blocks:
                    _filtered_loop_nesting_list.append(item)
                elif self.loop_element_types[loop_elem_name] == 'coordinator':
                    _filtered_loop_nesting_list.append({loop_elem_name:self.filter_loop_nesting_list(item[loop_elem_name])})
                elif self.loop_element_types[loop_elem_name] in ['optimizer', 'doe']:
                    if loop_elem_name == self._driver_uid:
                        if driver_uid_is_sub_driver:
                            _filtered_loop_nesting_list.append(
                                                    {loop_elem_name: self.filter_loop_nesting_list(item[loop_elem_name],
                                                                                                   sub_driver_found=True)})
                        else:
                            _filtered_loop_nesting_list.append(
                                                    {loop_elem_name: self.filter_loop_nesting_list(item[loop_elem_name],
                                                                                                   sub_driver_found=False)})
                    else:
                        if driver_uid_is_sub_driver:
                            if loop_elem_name in self.sub_drivers:
                                pass
                            else:
                                # TODO: Or remove the superdriver at this level?
                                _filtered_loop_nesting_list.append({'__SuperDriverComponent__' + loop_elem_name:
                                                                        self.filter_loop_nesting_list(
                                                                            item[loop_elem_name],
                                                                            sub_driver_found=False)})
                        else:
                            _filtered_loop_nesting_list.append('__SubDriverComponent__' + loop_elem_name)
                else:
                    raise AssertionError('Could not find element details for loop element {}.'.format(loop_elem_name))
            elif isinstance(item, str):
                if add_all_blocks:
                    _filtered_loop_nesting_list.append(item)
                else:
                    pass
            else:
                raise AssertionError('Invalid type {} found in loop nesting object.'.format(type(item)))
        return _filtered_loop_nesting_list

    @CachedProperty
    def all_executable_blocks(self):
        # TODO Add docstring
        return self.collect_all_executable_blocks(self.filtered_loop_nesting_list)

    def collect_all_executable_blocks(self, loop_nesting_list):
        # TODO Add docstring
        all_executable_blocks = []
        for item in loop_nesting_list:
            if isinstance(item, dict):
                loop_elem_name = item.keys()[0]
                all_executable_blocks.extend(self.collect_all_executable_blocks(item[loop_elem_name]))
            elif isinstance(item, str):
                all_executable_blocks.append(item)
        return all_executable_blocks

    @CachedProperty
    def all_loop_elements(self):
        # TODO Add docstring
        return self.collect_all_loop_elements(self.filtered_loop_nesting_list)

    def collect_all_loop_elements(self, loop_nesting_list):
        # TODO Add docstring
        all_loop_elements = []
        for item in loop_nesting_list:
            if isinstance(item, dict):
                loop_elem_name = item.keys()[0]
                all_loop_elements.append(loop_elem_name)
                all_loop_elements.extend(self.collect_all_loop_elements(item[loop_elem_name]))
        return all_loop_elements

    @CachedProperty
    def has_optimizer(self):
        # type: () -> bool
        """:obj:`bool`: True if there is an optimizer, False if not."""
        if self.driver_uid:
            if self.loop_element_types[self.driver_uid] == 'optimizer':
                return True
        return False

    @CachedProperty
    def has_doe(self):
        # type: () -> bool
        """:obj:`bool`: True if there is a DOE component, False if not."""
        if self.driver_uid:
            if self.loop_element_types[self.driver_uid] == 'doe':
                return True
        return False

    @CachedProperty
    def has_driver(self):
        # type: () -> bool
        """:obj:`bool`: True if there is a driver component (DOE or optimizer), False if not."""
        if self.has_doe or self.has_optimizer:
            return True
        return False

    @CachedProperty
    def block_order(self):
        # TODO: Add type and docstring
        return [x for _, x in sorted(zip(self.process_info['step_numbers'], self.process_info['uids']))]

    @CachedProperty
    def partition_sets(self):
        # type: () -> Dict[Set[str]]
        """:obj:`dict` of :obj:`set`: Dictionary of executable block ``uIDs`` per partitionID."""
        partitions = dict()
        for idx, block in enumerate(self.process_info['uids']):
            if self.process_info['partition_ids'][idx] is not None:
                partition_id = self.process_info['partition_ids'][idx]
                if partition_id not in partitions:
                    partitions[partition_id] = {block}
                else:
                    partitions[partition_id].add(block)
        return partitions

    @CachedProperty
    def coupled_blocks(self):
        # type: () -> List[str]
        """:obj:`list` of :obj:`str`: List of ``uIDs`` of the coupled executable blocks specified in the CMDOWS file."""
        _coupled_blocks = []
        for block in self.elem_arch_elems.iterfind(
                'executableBlocks/coupledAnalyses/coupledAnalysis/relatedExecutableBlockUID'):
            if block.text in self.all_executable_blocks:
                _coupled_blocks.append(block.text)
        return _coupled_blocks

    @CachedProperty
    def loop_element_types(self):
        # type: () -> Dict[str]
        """:obj:`dict` of :obj:`str`: Dictionary with mapping of loop elements specified in the CMDOWS file."""
        _loopelement_details = {}
        for elem in self.elem_arch_elems.iterfind('executableBlocks/coordinators/coordinator'):
            _loopelement_details[elem.attrib['uID']] = 'coordinator'
        for elem in self.elem_arch_elems.iterfind('executableBlocks/convergers/converger'):
            _loopelement_details[elem.attrib['uID']] = 'converger'
        for elem in self.elem_arch_elems.iterfind('executableBlocks/optimizers/optimizer'):
            _loopelement_details[elem.attrib['uID']] = 'optimizer'
        for elem in self.elem_arch_elems.iterfind('executableBlocks/does/doe'):
            _loopelement_details[elem.attrib['uID']] = 'doe'
        return _loopelement_details

    @CachedProperty
    def process_info(self):
        # TODO: Add type and docstring
        _uids = []
        _process_step_numbers = []
        _partition_ids = []
        for elem in self.elem_workflow.iterfind('processGraph/nodes/node'):
            _uids.append(elem.find('referenceUID').text)
            _process_step_numbers.append(int(elem.find('processStepNumber').text))
            if elem.find('partitionID') is not None:
                _partition_ids.append(elem.find('partitionID').text)
            else:
                _partition_ids.append(None)
        return {'uids': _uids, 'step_numbers': _process_step_numbers, 'partition_ids': _partition_ids}

    @CachedProperty
    def process_step_numbers(self):
        # TODO: Add type and docstring
        _process_step_numbers = {}
        for elem in self.elem_workflow.iterfind('processGraph/nodes/node'):
            _process_step_numbers[elem.find('referenceUID').text] = int(elem.find('processStepNumber').text)
        return _process_step_numbers


# TODO: Collect keyword terms like __SubDriverComponent__, __SuperDriverComponent__, etc.<|MERGE_RESOLUTION|>--- conflicted
+++ resolved
@@ -23,15 +23,11 @@
 
 from lxml import etree
 from lxml.etree import _Element
-<<<<<<< HEAD
 from typing import Any, Optional, Dict, Set, List, Union
 
 from openlego.utils.cmdows_utils import get_loop_nesting_obj, get_element_by_uid
-from openlego.utils.general_utils import CachedProperty
-=======
 from typing import Any, Optional
 from cached_property import cached_property
->>>>>>> da54add9
 
 
 class InvalidCMDOWSFileError(ValueError):
@@ -170,12 +166,12 @@
                     super_drivers.extend(self._get_super_drivers(item[item.keys()[0]]))
         return super_drivers
 
-    @CachedProperty
+    @cached_property
     def super_drivers(self):
         # TODO add doc
         return self._get_super_drivers(self.full_loop_nesting_list)
 
-    @CachedProperty
+    @cached_property
     def sub_drivers(self):
         # TODO Add doc
         return self._get_sub_drivers(self.full_loop_nesting_list)
@@ -238,7 +234,6 @@
         self._kb_path = kb_path
         self.invalidate()
 
-<<<<<<< HEAD
     @property
     def driver_uid(self):
         # type: () -> str
@@ -254,10 +249,7 @@
         self._driver_uid = driver_uid
         self.invalidate()
 
-    @CachedProperty
-=======
-    @cached_property
->>>>>>> da54add9
+    @cached_property
     def elem_cmdows(self):
         # type: () -> _Element
         """:obj:`etree._Element`: Root element of the CMDOWS XML file."""
@@ -302,7 +294,7 @@
             raise InvalidCMDOWSFileError('does not contain loopNesting element')
         return loop_nesting
 
-    @CachedProperty
+    @cached_property
     def elem_model_driver(self):
         # type: () -> Union[_Element, None]
         """:obj:`etree._Element`: The XML element of the super driver."""
@@ -316,13 +308,13 @@
         else:
             return None
 
-    @CachedProperty
+    @cached_property
     def full_loop_nesting_list(self):
         # type: () -> List[str, dict]
         """:obj:`dict`: Dictionary of the loopNesting XML element."""
         return get_loop_nesting_obj(self.elem_loop_nesting)
 
-    @CachedProperty
+    @cached_property
     def filtered_loop_nesting_list(self):
         # TODO Add docstring
         return self.filter_loop_nesting_list(self.full_loop_nesting_list)
@@ -376,7 +368,7 @@
                 raise AssertionError('Invalid type {} found in loop nesting object.'.format(type(item)))
         return _filtered_loop_nesting_list
 
-    @CachedProperty
+    @cached_property
     def all_executable_blocks(self):
         # TODO Add docstring
         return self.collect_all_executable_blocks(self.filtered_loop_nesting_list)
@@ -392,7 +384,7 @@
                 all_executable_blocks.append(item)
         return all_executable_blocks
 
-    @CachedProperty
+    @cached_property
     def all_loop_elements(self):
         # TODO Add docstring
         return self.collect_all_loop_elements(self.filtered_loop_nesting_list)
@@ -407,7 +399,7 @@
                 all_loop_elements.extend(self.collect_all_loop_elements(item[loop_elem_name]))
         return all_loop_elements
 
-    @CachedProperty
+    @cached_property
     def has_optimizer(self):
         # type: () -> bool
         """:obj:`bool`: True if there is an optimizer, False if not."""
@@ -416,7 +408,7 @@
                 return True
         return False
 
-    @CachedProperty
+    @cached_property
     def has_doe(self):
         # type: () -> bool
         """:obj:`bool`: True if there is a DOE component, False if not."""
@@ -425,7 +417,7 @@
                 return True
         return False
 
-    @CachedProperty
+    @cached_property
     def has_driver(self):
         # type: () -> bool
         """:obj:`bool`: True if there is a driver component (DOE or optimizer), False if not."""
@@ -433,12 +425,12 @@
             return True
         return False
 
-    @CachedProperty
+    @cached_property
     def block_order(self):
         # TODO: Add type and docstring
         return [x for _, x in sorted(zip(self.process_info['step_numbers'], self.process_info['uids']))]
 
-    @CachedProperty
+    @cached_property
     def partition_sets(self):
         # type: () -> Dict[Set[str]]
         """:obj:`dict` of :obj:`set`: Dictionary of executable block ``uIDs`` per partitionID."""
@@ -452,7 +444,7 @@
                     partitions[partition_id].add(block)
         return partitions
 
-    @CachedProperty
+    @cached_property
     def coupled_blocks(self):
         # type: () -> List[str]
         """:obj:`list` of :obj:`str`: List of ``uIDs`` of the coupled executable blocks specified in the CMDOWS file."""
@@ -463,7 +455,7 @@
                 _coupled_blocks.append(block.text)
         return _coupled_blocks
 
-    @CachedProperty
+    @cached_property
     def loop_element_types(self):
         # type: () -> Dict[str]
         """:obj:`dict` of :obj:`str`: Dictionary with mapping of loop elements specified in the CMDOWS file."""
@@ -478,7 +470,7 @@
             _loopelement_details[elem.attrib['uID']] = 'doe'
         return _loopelement_details
 
-    @CachedProperty
+    @cached_property
     def process_info(self):
         # TODO: Add type and docstring
         _uids = []
@@ -493,7 +485,7 @@
                 _partition_ids.append(None)
         return {'uids': _uids, 'step_numbers': _process_step_numbers, 'partition_ids': _partition_ids}
 
-    @CachedProperty
+    @cached_property
     def process_step_numbers(self):
         # TODO: Add type and docstring
         _process_step_numbers = {}
