#!/usr/bin/env python
# -*- coding: utf-8 -*-
"""
Copyright 2018 D. de Vries

Licensed under the Apache License, Version 2.0 (the "License");
you may not use this file except in compliance with the License.
You may obtain a copy of the License at

    http://www.apache.org/licenses/LICENSE-2.0

Unless required by applicable law or agreed to in writing, software
distributed under the License is distributed on an "AS IS" BASIS,
WITHOUT WARRANTIES OR CONDITIONS OF ANY KIND, either express or implied.
See the License for the specific language governing permissions and
limitations under the License.

This file contains the definition of the `LEGOModel` class.
"""
from __future__ import absolute_import, division, print_function

import copy
import imp
import os
import warnings

import numpy as np

from cached_property import cached_property
from lxml import etree
from lxml.etree import _Element, _ElementTree
from openmdao.api import Group, IndepVarComp, LinearBlockGS, NonlinearBlockGS, LinearBlockJac, NonlinearBlockJac, \
    LinearRunOnce, ExecComp, NonlinearRunOnce, DirectSolver
from typing import Union, Optional, List, Any, Dict, Tuple

from openlego.utils.general_utils import parse_cmdows_value, str_to_valid_sys_name, parse_string
from openlego.utils.xml_utils import xpath_to_param, xml_to_dict
from openlego.utils.cmdows_utils import get_element_by_uid, get_related_parameter_uid
from .abstract_discipline import AbstractDiscipline
from .cmdows import CMDOWSObject, InvalidCMDOWSFileError
from .discipline_component import DisciplineComponent


class LEGOModel(CMDOWSObject, Group):
    """Specialized OpenMDAO Group class representing the model specified by a CMDOWS file.

    An important note about this class in the context of OpenMDAO is that the aggregation pattern of the root Group
    class the base Problem class has is changed into a stronger composition pattern. This is because this class directly
    controls the creation and assembly of this class by making use of Python's @property decorator. It is not possible,
    nor should it be attempted, to manually inject a different instance of Group  in place of these, because the
    correspondence between the CMDOWS file and the Problem can then no longer be guaranteed.

    Attributes
    ----------
        cmdows_path
        kb_path
        discipline_components
        block_order
        coupled_blocks
        system_order
        system_variables
        system_inputs
        driver
        coordinator

        data_folder : str, optional
            Path to the folder in which to store all data generated during the `Problem`'s execution.

        base_xml_file : str, optional
            Path to an XML file which should be kept up-to-date with the latest data describing the problem.
    """

    def __init__(self, cmdows_path=None, kb_path='', driver_uid=None, data_folder=None, base_xml_file=None, **kwargs):
        # type: (Optional[str], Optional[str], Optional[str], Optional[str]) -> None
        """Initialize a CMDOWS Problem from a given CMDOWS file and knowledge base.

        It is also possible to specify where (temporary) data should be stored, and if a base XML
        file should be kept up-to-data.

        Parameters
        ----------
        cmdows_path : str, optional
            Path to the CMDOWS file.

        kb_path : str, optional
            Path to the knowledge base.

        data_folder : str, optional
            Path to the data folder in which to store all files and output from the problem.

        base_xml_file : str, optional
            Path to a base XML file to update with the problem data.
        """
        self.linear_solver = LinearRunOnce()
        self.nonlinear_solver = NonlinearRunOnce()
        super(LEGOModel, self).__init__(cmdows_path, kb_path, driver_uid, data_folder, base_xml_file, **kwargs)

    def __setattr__(self, name, value):
        # type: (str, Any) -> None
        """Bypass setting coordinator and coupled_group attributes.

        Parameters
        ----------
            name : str
                Name of the attribute.

            value : any
                Value to set the attribute to.
        """
        if name not in ['coordinator', 'coupled_group']:
            super(LEGOModel, self).__setattr__(name, value)

    def does_value_fit(self, name, val):
        # type: (str, Union[str, float, np.ndarray]) -> bool
        """Check whether a given value has the correct size to be assigned to a given variable.

        Parameters
        ----------
            name : str
                Name of the variable.

            val : str or float or np.ndarray
                Value to check.

        Returns
        -------
            bool
                `True` if the value fits, `False` if not.
        """
        return (isinstance(val, np.ndarray) and val.size == self.variable_sizes[name]) \
            or (not isinstance(val, np.ndarray) and self.variable_sizes[name] == 1)

<<<<<<< HEAD
    @CachedProperty
=======
    @cached_property
    def has_optimizer(self):
        # type: () -> bool
        """:obj:`bool`: True if there is an optimizer, False if not."""
        if self.elem_arch_elems.find('executableBlocks/optimizers/optimizer') is not None:
            return True
        return False

    @cached_property
    def has_doe(self):
        # type: () -> bool
        """:obj:`bool`: True if there is a DOE component, False if not."""
        if self.elem_arch_elems.find('executableBlocks/does/doe') is not None:
            return True
        return False

    @cached_property
    def has_driver(self):
        # type: () -> bool
        """:obj:`bool`: True if there is a driver component (DOE or optimizer), False if not."""
        if self.has_doe or self.has_optimizer:
            return True
        return False

    @cached_property
    def has_converger(self):
        # type: () -> bool
        """:obj:`bool`: True if there is a converger, False if not."""
        if self.elem_arch_elems.find('executableBlocks/convergers/converger') is not None:
            return True
        return False

    @cached_property
>>>>>>> da54add9
    def objective_required(self):
        # type: () -> bool
        """:obj:`bool`: True if an objective value is required, False if not."""
        if self.has_optimizer:
            return True
        return False

    @cached_property
    def discipline_components(self):
        # type: () -> Dict[str, DisciplineComponent]
        """:obj:`dict`: Dictionary of discipline components by their design competence ``uID`` from CMDOWS.

        Raises
        ------
            RuntimeError
                If a ``designCompetence`` specified in the CMDOWS file does not correspond to an `AbstractDiscipline`.
        """
        # Ensure that the knowledge base path is specified.
        _discipline_components = dict()
        for design_competence in self.elem_cmdows.iter('designCompetence'):
            if design_competence.attrib['uID'] in self.all_executable_blocks:
                if not self._kb_path or not os.path.isdir(self._kb_path):
                    raise ValueError('No valid knowledge base path ({}) specified while the CMDOWS file contains design'
                                     ' competences.'.format(self._kb_path))
                uid = design_competence.attrib['uID']
                name = design_competence.find('ID').text
                try:
                    fp, pathname, description = imp.find_module(name, [self.kb_path])
                    mod = imp.load_module(name, fp, pathname, description)
                    cls = getattr(mod, name)  # type: AbstractDiscipline.__class__
                    if not issubclass(cls, AbstractDiscipline):
                        raise RuntimeError
                except Exception:
                    raise ValueError(
                        'Unable to process CMDOWS file: no proper discipline found for design competence with name %s'
                        % name)
                finally:
                    if 'fp' in locals():
                        fp.close()

                component = DisciplineComponent(cls(), data_folder=self.data_folder, base_file=self.base_xml_file)
                _discipline_components.update({uid: component})
        return _discipline_components

    @cached_property
    def mapped_parameters(self):
        # type: () -> Dict[str, str]
        """:obj:`dict`: Dictionary of parameters that are mapped in the CMDOWS file, for example as copies."""
        mapped_params = dict()
        for elem_category in self.elem_arch_elems.find('parameters').iterchildren():
            # Make exception for copyDesignVariables which need to exist separately.
            if elem_category.tag != 'copyDesignVariables':
                for elem_param in elem_category.iterchildren():
                    param, mapped = get_related_parameter_uid(elem_param, self.elem_cmdows)
                    mapped_params.update({param: mapped})
        return mapped_params

    @cached_property
    def mathematical_functions_inputs(self):
        # type: () -> Dict[str, List[Tuple[str]]]
        """:obj:`dict`: Dictionary of all mathematical function blocks with a list of their input variables."""
        _inputs = dict()
        for mathematical_function in self.elem_cmdows.iter('mathematicalFunction'):
            uid = mathematical_function.attrib['uID']

            local_inputs = list()
            for _input in mathematical_function.iter('input'):
                input_name = xpath_to_param(_input.find('parameterUID').text)
                eq_label = _input.find('equationLabel').text
                local_inputs.append((eq_label, input_name))

            _inputs.update({uid: local_inputs})
        return _inputs

    @cached_property
    def mathematical_functions_outputs(self):
        # type: () -> Dict[str, List[Tuple[str]]]
        """:obj:`dict`: Dictionary of all mathematical function blocks with a list of their output variables."""
        _outputs = dict()
        for mathematical_function in self.elem_cmdows.iter('mathematicalFunction'):
            uid = mathematical_function.attrib['uID']

            local_outputs = list()
            for _output in mathematical_function.iter('output'):
                output_name = xpath_to_param(_output.find('parameterUID').text)
                local_outputs.append(output_name)

            _outputs.update({uid: local_outputs})
        return _outputs

    @cached_property
    def mathematical_functions_groups(self):
        # type: () -> Dict[str, Group]
        """:obj:`dict`: Dictionary of execute components by their mathematical function ``uID`` from CMDOWS.
        """
        _mathematical_functions = dict()
        implemented_eqs = []
        for mathematical_function in self.elem_cmdows.iter('mathematicalFunction'):
            if mathematical_function.attrib['uID'] in self.all_executable_blocks:
                uid = mathematical_function.attrib['uID']
                group = Group()

                # First select outputs for which subsystems should actually be added
                required_outputs = []
                for output in mathematical_function.iter('output'):
                    output_name = output.find('parameterUID').text
                    if '/architectureNodes/finalOutputVariables/' not in output_name:
                        required_outputs.append(output_name)

                # Then create mathematical subsystems for each output
                # TODO: Add a check on whether equation has already been defined (check UIDs used)
                for output in mathematical_function.iter('output'):
                    if output.find('parameterUID').text in required_outputs:
                        if output.find('equations') is None:
                            eq_uid = output.find('equationsUID')
                            if eq_uid is not None:
                                eqs_elem = get_element_by_uid(self.elem_cmdows, eq_uid.text)
                            else:
                                raise AssertionError('Could not find equation UID.')
                        else:
                            eqs_elem = output.find('equations')
                        for equation in eqs_elem.iter('equation'):
                            if equation.attrib['language'] == 'Python':
                                eq_uid = equation.getparent().attrib['uID']
                                if eq_uid in implemented_eqs:
                                    raise AssertionError('Equation with UID {} is already defined.'.format(eq_uid))
                                implemented_eqs.append(eq_uid)
                                eq_expr = equation.text
                                eq_output = xpath_to_param(output.find('parameterUID').text)

                                promotes = list()
                                for eq_label, input_name in self.mathematical_functions_inputs[uid]:
                                    # TODO: This mapping of the input name should get a more sophisticated logic
                                    if input_name in self.mapped_parameters and input_name not in self.design_vars:
                                        input_name = self.mapped_parameters[input_name]

                                    if eq_label in eq_expr:
                                        promotes.append((eq_label, input_name))
                                group.add_subsystem(str_to_valid_sys_name(eq_uid),
                                                    ExecComp('output = ' + eq_expr),
                                                    promotes=promotes + [('output', eq_output), ])
                _mathematical_functions.update({uid: group})

        return _mathematical_functions

    @cached_property
    def variable_sizes(self):
        # type: () -> Dict[str, int]
        """:obj:`dict`: Dictionary of the sizes of all variables by their names."""
        variable_sizes = {}
        for component in self.discipline_components.values():
            for name, value in component.variables_from_xml.items():
                variable_sizes.update({name: np.atleast_1d(value).size})

        for local_inputs in self.mathematical_functions_inputs.values():
            for _input in local_inputs:
                variable_sizes.update({_input[1]: np.atleast_1d([0]).size})

        for local_outputs in self.mathematical_functions_outputs.values():
            for _output in local_outputs:
                variable_sizes.update({_output: np.atleast_1d([0]).size})

        return variable_sizes

    @cached_property
    def coupling_vars(self):
        # type: () -> Dict[str, Dict[str, str]]
        """:obj:`dict`: Dictionary with coupling variables."""
        coupling_vars = dict()

        # First create a map between related param and coupling copy var
        for var in self.elem_arch_elems.iter('couplingCopyVariable'):
            param, mapped = get_related_parameter_uid(var, self.elem_cmdows)
            coupling_vars.update({xpath_to_param(mapped): xpath_to_param(param)})

        # Then update dict with corresponding consistency constraint var
        for convar in self.elem_arch_elems.iter('consistencyConstraintVariable'):
            param = xpath_to_param(convar.find('relatedParameterUID').text)
            if param not in coupling_vars:
                raise InvalidCMDOWSFileError()

            coupling_vars.update({param: {'copy': coupling_vars[param], 'con': xpath_to_param(convar.attrib['uID'])}})
        return coupling_vars

    @cached_property
    def coupling_var_copies(self):
        # type: () -> Dict[str, str]
        """:obj:`dict`: Dictionary with coupling variable copies."""
        coupling_var_copies = dict()
        for var, value in self.coupling_vars.items():
            coupling_var_copies.update({var: value['copy']})
        return coupling_var_copies

    @cached_property
    def coupling_var_cons(self):
        # type: () -> Optional[Dict[str, str]]
        """:obj:`dict`: Dictionary with coupling variable constraints."""
        coupling_var_cons = dict()
        for var, value in self.coupling_vars.items():
            if isinstance(value, dict):
                if 'con' in value:
                    coupling_var_cons.update({var: value['con']})
        if coupling_var_cons:
            return coupling_var_cons
        else:
            return None

<<<<<<< HEAD
    @CachedProperty
=======
    @cached_property
    def block_order(self):
        # type: () -> List[str]
        """:obj:`list` of :obj:`str`: List of executable block ``uIDs`` in the order specified in the CMDOWS file."""
        positions = list()
        uids = list()
        for block in self.elem_workflow.iterfind('processGraph/metadata/executableBlocksOrder/executableBlock'):
            uid = block.text
            positions.append(int(block.attrib['position']))
            uids.append(uid)
        return [uid for position, uid in sorted(zip(positions, uids))]

    @cached_property
    def coupled_blocks(self):
        # type: () -> List[str]
        """:obj:`list` of :obj:`str`: List of ``uIDs`` of the coupled executable blocks specified in the CMDOWS file."""
        _coupled_blocks = []
        for block in self.elem_arch_elems.iterfind(
                'executableBlocks/coupledAnalyses/coupledAnalysis/relatedExecutableBlockUID'):
            _coupled_blocks.append(block.text)
        return _coupled_blocks

    @cached_property
    def loop_nesting_dict(self):
        # type: () -> Dict[str, dict]
        """:obj:`dict`: Dictionary of the loopNesting XML element."""
        return get_loop_nesting_obj(self.elem_loop_nesting)

    @cached_property
    def loop_element_details(self):
        # type: () -> Dict[str]
        """:obj:`dict` of :obj:`str`: Dictionary with mapping of loop elements specified in the CMDOWS file."""
        _loopelement_details = {}
        for elem in self.elem_arch_elems.iterfind('executableBlocks/coordinators/coordinator'):
            _loopelement_details[elem.attrib['uID']] = 'coordinator'
        for elem in self.elem_arch_elems.iterfind('executableBlocks/convergers/converger'):
            _loopelement_details[elem.attrib['uID']] = 'converger'
        for elem in self.elem_arch_elems.iterfind('executableBlocks/optimizers/optimizer'):
            _loopelement_details[elem.attrib['uID']] = 'optimizer'
        for elem in self.elem_arch_elems.iterfind('executableBlocks/does/doe'):
            _loopelement_details[elem.attrib['uID']] = 'doe'
        return _loopelement_details

    @cached_property
>>>>>>> da54add9
    def coupled_hierarchy(self):
        # type: () -> List[dict]
        """:obj:`list`: List containing the hierarchy of the coupled blocks for grouped convergence."""
        return self._get_coupled_hierarchy(self.full_loop_nesting_list)

    def _get_coupled_hierarchy(self, hierarchy):
        # type: (List[dict]) -> List[dict]
        """:obj:`list`: List containing the partitioned hierarchy of the coupled blocks for grouped convergence."""
        basic_hierarchy = self._get_basic_coupled_hierarchy(hierarchy)
        basic_hierarchy_new = copy.deepcopy(basic_hierarchy)
        # First determine the partition IDs of the different functions and converger groups.
        for idx, entry in enumerate(basic_hierarchy):
            sublevel_list = entry[entry.keys()[0]]
            partitions_ids = [None]*len(sublevel_list)
            # Find out to which partition the converger dictionaries and separate functions belong
            for jdx, item in enumerate(sublevel_list):
                if isinstance(item, dict):
                    funcs = item[item.keys()[0]]
                    funcs_partition_ids = [None]*len(funcs)
                    for kdx, fun in enumerate(funcs):
                        for key, part_set in self.partition_sets.items():
                            if fun in part_set:
                                funcs_partition_ids[kdx] = key
                                continue
                    # Check that all partition IDs are the same
                    if not funcs_partition_ids.count(funcs_partition_ids[0]) == len(funcs_partition_ids):
                        raise AssertionError('The functions inside the converger {} do not belong to the same '
                                             'partition.'.format(item.keys()[0]))
                    else:
                        partitions_ids[jdx] = funcs_partition_ids[0]
                elif isinstance(item, str):
                    for key, part_set in self.partition_sets.items():
                        if item in part_set:
                            partitions_ids[jdx] = key
                            continue
            # If multiple items belong to multiple partitions, then create a partition group
            for part_id in self.partition_sets.keys():
                part_id_idxs = [i for i, j in enumerate(partitions_ids) if j == part_id]
                if len(part_id_idxs) > 1:  # create new partition group for this case
                    # Sort the part_id_idxs based on the step number
                    process_steps = []
                    updated_bhn = basic_hierarchy_new[idx][basic_hierarchy_new[idx].keys()[0]]
                    for part_id_idx in part_id_idxs:
                        list_item = updated_bhn[part_id_idx]
                        if isinstance(list_item, dict):
                            item_uid = list_item.keys()[0]
                        elif isinstance(list_item, str):
                            item_uid = list_item
                        else:
                            raise AssertionError('Could not map list_item.')
                        process_steps.append(self.process_step_numbers[item_uid])
                        part_id_idxs_sorted = [x for _, x in sorted(zip(process_steps, part_id_idxs))]
                    # Create a partition group and delete items that have become part of the group
                    part_dict = {'_Partition_{}'.format(part_id): []}
                    for part_id_idx in part_id_idxs_sorted:
                        part_dict['_Partition_{}'.format(part_id)].append(updated_bhn[part_id_idx])
                    for part_id_idx in sorted(part_id_idxs, reverse=True):
                        del basic_hierarchy_new[idx][entry.keys()[0]][part_id_idx]
                        del partitions_ids[part_id_idx]
                    # Add the new partition group to the hierarchy
                    basic_hierarchy_new[idx][entry.keys()[0]].append(part_dict)
        return basic_hierarchy_new

    def _get_basic_coupled_hierarchy(self, hierarchy):
        # type: (List) -> List[dict]
        """:obj:`list`: List containing the basic (no partitions) hierarchy of the coupled functions which defines the
        hierarchy of converged groups."""
        _coupled_hierarchy = []
        for entry in hierarchy:
            if isinstance(entry, dict):
                keys = entry.keys()
                if len(keys) != 1:
                    raise AssertionError('One key is expected in the dictionary of a process hierarchy.')
                if self.loop_element_types[keys[0]] == 'converger':
                    _coupled_hierarchy.append(entry)
                else:
                    return self._get_basic_coupled_hierarchy(entry[keys[0]])
        return _coupled_hierarchy

<<<<<<< HEAD
    @CachedProperty
    def model_sub_drivers(self):
        return [name for name in self.sub_drivers if '__SubDriverComponent__' + name in self.all_executable_blocks]

    @CachedProperty
    def model_super_drivers(self):
        return [name for name in self.super_drivers if '__SuperDriverComponent__' + name in self.all_loop_elements]

    @CachedProperty
    def model_super_components(self):
        return [name for name in self.all_executable_blocks if '__SuperComponent__' in name]

    @CachedProperty
=======
    @cached_property
>>>>>>> da54add9
    def system_inputs(self):
        # type: () -> Dict[str, int]
        """:obj:`dict`: Dictionary containing the system input sizes by their names."""
        system_inputs = {}
        for value in self.elem_cmdows.xpath(
                    r'workflow/dataGraph/edges/edge[fromExecutableBlockUID="Coordinator"]/toParameterUID/text()'):
            if 'architectureNodes' not in value or 'designVariables' in value:
                name = xpath_to_param(value)
                system_inputs.update({name: self.variable_sizes[name]})

        return system_inputs

    @cached_property
    def design_vars(self):
        # type: () -> Dict[str, Dict[str, Any]]
        """:obj:`dict`: Dictionary containing the design variables' initial values, lower bounds, and upper bounds."""
        if self.has_driver:
            desvars_uids = [elem.text for elem in
                            self.elem_model_driver.findall('designVariables/designVariable/designVariableUID')]
        else:
            desvars_uids = []
        if not desvars_uids:
            if self.has_driver:
                raise Exception(
                    'CMDOWS file {} does contain an optimizer, but no (valid) design variables'.format(self.cmdows_path)
                )
            else:
                return {}
        design_vars = {}
        for desvar_uid in desvars_uids:
            elem_desvar = get_element_by_uid(self.elem_cmdows, desvar_uid)
            name = xpath_to_param(elem_desvar.find('parameterUID').text)

            # Obtain the initial value
            initial = elem_desvar.find('nominalValue')
            if initial is not None:
                initial = parse_cmdows_value(initial)
                if not self.does_value_fit(name, initial):
                    raise ValueError('incompatible size of nominalValue for design variable "%s"' % name)
            else:
                warnings.warn('no nominalValue given for designVariable "%s". Default is all zeros.' % name)
                initial = np.zeros(self.variable_sizes[name])

            # Obtain the lower and upper bounds
            bounds = 2 * [None]  # type: List[Optional[str]]
            limit_range = elem_desvar.find('validRanges/limitRange')
            if limit_range is not None:
                for index, bnd, in enumerate(['minimum', 'maximum']):
                    elem = limit_range.find(bnd)
                    if elem is not None:
                        bounds[index] = parse_cmdows_value(elem)
                        if not self.does_value_fit(name, bounds[index]):
                            raise ValueError('incompatible size of %s for design variable %s' % (bnd, name))
            else:
                bounds[0] = None
                bounds[1] = None

            # Add the design variable to the dict
            node_name = name if name not in self.coupling_vars else self.coupling_vars[name]['copy']

            # Check if the main driver is not a DOE with a Custom design table (then ref0 and ref should be None)
            ref0 = bounds[0]
            ref = bounds[1]
            if self.has_doe:
                if self.elem_arch_elems.findtext('executableBlocks/does/doe/settings/method') == 'Custom design table':
                    ref0, ref = None, None
            design_vars.update({node_name: {'initial': initial,
                                            'lower': bounds[0], 'upper': bounds[1],
                                            'ref0': ref0, 'ref': ref}})
        return design_vars

    @cached_property
    def constraints(self):
        # type: () -> Dict[str, Dict[str, Any]]
        """:obj:`dict`: Dictionary containing the constraints' lower, upper, and equals reference values."""
        if self.elem_model_driver is not None:
            convars_uids = [elem.text for elem in
                            self.elem_model_driver.findall('constraintVariables/constraintVariable/constraintVariableUID')]
        else:
            convars_uids = []
        constraints = {}
        for convar_uid in convars_uids:
            elem_convar = get_element_by_uid(self.elem_cmdows, convar_uid)
            con = {'lower': None, 'upper': None, 'equals': None}
            name = xpath_to_param(elem_convar.find('parameterUID').text)

            if self.coupling_var_cons is not None and name in self.coupling_var_cons.values():
                # If this is a coupling variable consistency constraint, equals should just be zero
                for key, value in self.coupling_var_cons.items():
                    if name == value:
                        size = self.variable_sizes[key]
                        if size == 1:
                            con['equals'] = 0.
                        else:
                            con['equals'] = np.zeros(self.variable_sizes[key])
                        break
            else:
                # Obtain the reference value of the constraint
                constr_ref = elem_convar.find('referenceValue')  # type: etree._Element
                ref_vals = []
                ref = None
                if constr_ref is not None:
                    refs_str = constr_ref.text
                    if ';' in refs_str:
                        refs = refs_str.split(';')
                    else:
                        refs = [refs_str]
                    for ref in refs:
                        ref_val = parse_string(ref)
                        if isinstance(ref_val, str):
                            raise ValueError('referenceValue for constraint "%s" is not numerical' % name)
                        elif not self.does_value_fit(name, ref_val):
                            warnings.warn(
                                'incompatible size of constraint "%s". Will assume the same for all.' % name)
                            ref_val = np.ones(self.variable_sizes[name]) * np.atleast_1d(ref_val)[0]
                        ref_vals.append(ref_val)
                else:
                    warnings.warn('no referenceValue given for constraint "%s". Default is all zeros.' % name)
                    ref_vals = [np.zeros(self.variable_sizes[name])]

                # Process the constraint type
                constr_type = elem_convar.find('constraintType')
                if constr_type is not None:
                    if constr_type.text == 'inequality':
                        constr_oper = elem_convar.find('constraintOperator')
                        if constr_oper is not None:
                            opers_str = constr_oper.text
                            if ';' in opers_str:
                                opers = opers_str.split(';')
                            else:
                                opers = [opers_str]
                            for idx, oper in enumerate(opers):
                                if oper == '>=' or oper == '>':
                                    con['lower'] = ref_vals[idx]
                                elif oper == '<=' or oper == '<':
                                    con['upper'] = ref_vals[idx]
                                else:
                                    raise ValueError(
                                        'invalid constraintOperator "%s" for constraint "%s"' % (oper, name))
                        else:
                            warnings.warn(
                                'no constraintOperator given for inequality constraint. Default is "&lt;=".')
                            con['upper'] = ref_vals[0]
                    elif constr_type.text == 'equality':
                        if elem_convar.find('constraintOperator') is not None:
                            warnings.warn('constraintOperator given for an equalityConstraint will be ignored')
                        con['equals'] = ref_vals[0]
                    else:
                        raise ValueError(
                            'invalid constraintType "%s" for constraint "%s".' % (constr_type.text, name))
                else:
                    warnings.warn('no constraintType specified for constraint "%s". Default is a <= inequality.')
                    con['upper'] = ref

            # Add constraint to the dictionary
            constraints.update({name: con})
        return constraints

    @cached_property
    def objective(self):
        # type: () -> str
        """:obj:`str`: Name of the objective variable."""
        if self.objective_required:
            uid_obj = self.elem_model_driver.findtext('objectiveVariables/objectiveVariable/objectiveVariableUID')
            if uid_obj is None:
                raise InvalidCMDOWSFileError('does not contain (valid) objective variable')
            obj_elem = get_element_by_uid(self.elem_cmdows, uid_obj)
            return xpath_to_param(obj_elem.findtext('parameterUID'))
        else:
            pass

    def _configure_coupled_groups(self, hierarchy, root=True):
        # type: (List) -> Optional[Group]
        """:obj:`Group`, optional: Group wrapping the coupled blocks with a converger specified in the CMDOWS file.

        This method enables the iterative configuration of groups of distributed convergers based on the convergence
        hierarchy.
        """
        subsys = None
        if not root:
            coupled_group = Group()

        for entry in hierarchy:
            if isinstance(entry, dict):  # if entry specifies a coupled group
                uid = entry.keys()[0]
                if root:
                    subsys = self.add_subsystem(str_to_valid_sys_name(uid),
                                                self._configure_coupled_groups(entry[uid], False), ['*'])
                else:
                    subsys = coupled_group.add_subsystem(str_to_valid_sys_name(uid),
                                                         self._configure_coupled_groups(entry[uid], False), ['*'])
                if '_Partition_' not in uid:
                    conv_elem = get_element_by_uid(self.elem_arch_elems, uid)
                else:
                    conv_elem = None
                # Define linear solver
                if conv_elem is not None:
                    linsol_elem = conv_elem.find('settings/linearSolver')
                    if isinstance(linsol_elem, _Element):
                        if linsol_elem.find('method').text == 'Gauss-Seidel':
                            linsol = subsys.linear_solver = LinearBlockGS()
                        elif linsol_elem.find('method').text == 'Jacobi':
                            linsol = subsys.linear_solver = LinearBlockJac()
                        else:
                            raise ValueError('Specified convergerType "{}" is not supported.'
                                             .format(linsol_elem.find('method').text))
                        linsol.options['maxiter'] = int(linsol_elem.find('maximumIterations').text)
                        linsol.options['atol'] = float(linsol_elem.find('convergenceToleranceAbsolute').text)
                        linsol.options['rtol'] = float(linsol_elem.find('convergenceToleranceRelative').text)
                    else:
                        subsys.linear_solver = DirectSolver()
                        warnings.warn('Linear solver was not defined in CMDOWS file for converger {}. linear_solver set'
                                      ' to default "DirectSolver()".'.format(str_to_valid_sys_name(uid)))
                else:
                    subsys.linear_solver = LinearRunOnce()

                # Define nonlinear solver
                if conv_elem is not None:
                    nonlinsol_elem = conv_elem.find('settings/nonlinearSolver')
                    if isinstance(nonlinsol_elem, _Element):
                        if nonlinsol_elem.find('method').text == 'Gauss-Seidel':
                            nonlinsol = subsys.nonlinear_solver = NonlinearBlockGS()
                        elif nonlinsol_elem.find('method').text == 'Jacobi':
                            nonlinsol = subsys.nonlinear_solver = NonlinearBlockJac()
                        else:
                            raise ValueError('Specified convergerType "{}" is not supported.'
                                             .format(nonlinsol_elem.find('method').text))
                        nonlinsol.options['maxiter'] = int(nonlinsol_elem.find('maximumIterations').text)
                        nonlinsol.options['atol'] = float(nonlinsol_elem.find('convergenceToleranceAbsolute').text)
                        nonlinsol.options['rtol'] = float(nonlinsol_elem.find('convergenceToleranceRelative').text)
                    else:
                        subsys.nonlinear_solver = NonlinearRunOnce()
                        warnings.warn('Nonlinear solver was not defined in CMDOWS file for converger {}. '
                                      'nonlinear_solver set to default "NonlinearRunOnce()".'
                                      .format(str_to_valid_sys_name(uid)))
                else:
                    subsys.nonlinear_solver = NonlinearRunOnce()
            elif isinstance(entry, str):  # if entry specifies an executable block
                if root:
                    raise AssertionError('Code was not expected to get here for root == True.')
                # Get the correct DisciplineComponent or MathematicalFunction
                promotes = ['*']  # type: List[Union[str, Tuple[str, str]]]
                uid = entry
                if uid in self.discipline_components:
                    block = self.discipline_components[uid]
                elif uid in self.mathematical_functions_groups:
                    block = self.mathematical_functions_groups[uid]
                else:
                    raise RuntimeError('uID {} not found in discipline_components, nor mathematical_functions_groups.'
                                       .format(uid))
                # Add the block to the group
                coupled_group.add_subsystem(str_to_valid_sys_name(uid), block, promotes)
            else:
                raise ValueError('Unexpected value type {} encountered in the coupled_hierarchy {}.'
                                 .format(type(entry), hierarchy))
        if root:
            return subsys
        else:
            return coupled_group

<<<<<<< HEAD
    @CachedProperty
=======
    # TODO: implement this property in phase 3 (required for distributed architectures such as BLISS-2000 and CO)
    @cached_property
    def subsystem_optimization_groups(self):
        # type: () -> Optional[list]
        """:obj:`list`, optional: list containing groups of suboptimizations used in distributed architectures.

        If not subsystem optimizations are required based on the CMDOWS file then this property is `None`.
        """
        if self.subsystem_optimizations:
            return None
            # Add inputs (standardized?)
            # Add output
            # Declare partials
            # Set subproblem
            # Define copies in params subsystem
            # Define design variables
            # Define components
            # Connect everything together (through promotion?)
            # Set subproblem optimizer
            # Add design variables, objective, constraints
            # Setup and final setup

    @cached_property
>>>>>>> da54add9
    def system_order(self):
        # type: () -> List[str]
        """:obj:`list` of :obj:`str`: List system names in the order specified in the CMDOWS file."""
        _system_order = ['coordinator']
        for name in self.model_super_drivers:
            _system_order.append(str_to_valid_sys_name(name))

        coupled_group_set = False
        n = 0
        for block in self.block_order:
            if block in self.coupled_blocks:
                n += 1
                if not coupled_group_set:
                    for entry in self.coupled_hierarchy:
                        _system_order.append(str_to_valid_sys_name(entry.keys()[0]))
                    coupled_group_set = True
            elif block in self.all_executable_blocks or '__SubDriverComponent__' + block in self.all_executable_blocks:
                n += 1
                _system_order.append(str_to_valid_sys_name(block))

        if n < len(self.discipline_components) + len(self.mathematical_functions_groups):
            raise InvalidCMDOWSFileError('executableBlocksOrder is incomplete')

        return _system_order

    @cached_property
    def coordinator(self):
        # type: () -> IndepVarComp
        """:obj:`IndepVarComp`: An `IndepVarComp` representing the system's ``Coordinator`` block.

        This `IndepVarComp` takes care of all system input parameters and initial values of design variables.
        """
        coordinator = IndepVarComp()

        # Add design variables
        for name, value in self.design_vars.items():
            coordinator.add_output(name, value['initial'])

        # Add system constants
        for name, shape in self.system_inputs.items():
            if name not in self.design_vars.keys():
                coordinator.add_output(name, shape=shape)

        return coordinator

    def configure_super_driver(self, name):
        # type: () -> IndepVarComp
        """:obj:`IndepVarComp`: An `IndepVarComp` representing a super driver in a subdriver system."""
        super_driver = IndepVarComp()

        # Add superdriver outputs
        for value in self.elem_cmdows.xpath(
                r'workflow/dataGraph/edges/edge[fromExecutableBlockUID="{}"]/toParameterUID/text()'.format(name)):
            if 'architectureNodes/finalDesignVariables' not in value:
                name = xpath_to_param(value)
                super_driver.add_output(xpath_to_param(value), self.variable_sizes[name])
        return super_driver


    def setup(self):
        # type: () -> None
        """Assemble the LEGOModel using the the CMDOWS file and knowledge base."""
        # Add the coordinator
        self.add_subsystem('coordinator', self.coordinator, ['*'])  # TODO: Adjust based on driver_id

        # Add superdrivers as IndepVarComps
        for name in self.model_super_drivers:
            self.add_subsystem(str_to_valid_sys_name(name), self.configure_super_driver(name), ['*'])

        # Add all pre-coupling and post-coupling components
        for name, component in self.discipline_components.items():
            if name not in self.coupled_blocks and name in self.all_executable_blocks:
                promotes = ['*']
                # Change input variable names if they are provided as copies of coupling variables
                for i in component.inputs_from_xml.keys():
                    if i in self.coupling_vars:
                        if isinstance(self.coupling_vars[i], dict):
                            if 'copy' in self.coupling_vars[i]:
                                promotes.append((i, self.coupling_vars[i]['copy']))
                self.add_subsystem(str_to_valid_sys_name(name), component, promotes)
        for name, component in self.mathematical_functions_groups.items():
            if name not in self.coupled_blocks and name in self.all_executable_blocks:
                # TODO: Adjust promotion of variables for copies?
                self.add_subsystem(str_to_valid_sys_name(name), component, ['*'])

        # Add the coupled groups
        if self.coupled_hierarchy:
            self._configure_coupled_groups(self.coupled_hierarchy, True)

        # TODO phase 3: Add the subdriver groups
        for name in self.model_sub_drivers:
            from openlego.core.subdriver_component import SubDriverComponent
            self.add_subsystem(str_to_valid_sys_name(name),
                               SubDriverComponent(cmdows_path=self.cmdows_path,
                                                  driver_uid=name,
                                                  kb_path=self.kb_path,
                                                  data_folder=self.data_folder,
                                                  base_xml_file=self.base_xml_file,  # TODO: adjust for subdriver
                                                  show_model=True))

        # Put the blocks in the correct order
        self.set_order(list(self.system_order))

        # TODO: Check addition of responses
        # Add the design variables
        for name, value in self.design_vars.items():
            self.add_design_var(name, lower=value['lower'], upper=value['upper'], ref0=value['ref0'], ref=value['ref'])

        # Add the constraints
        for name, value in self.constraints.items():
            self.add_constraint(name, lower=value['lower'], upper=value['upper'], equals=value['equals'])

        # Add the objective
        if self.objective:
            self.add_objective(self.objective)

    def initialize_from_xml(self, xml):
        # type: (Union[str, _ElementTree]) -> None
        """Initialize the problem with initial values from an XML file.

        This function can only be called after the problem's setup method has been called.

        Parameters
        ----------
            xml : str or :obj:`etree._ElementTree`
                Path to an XML file or an instance of `etree._ElementTree` representing it.
        """
        for xpath, value in xml_to_dict(xml).items():
            name = xpath_to_param(xpath)
            if name in self._outputs:
                self._outputs[name] = value
            elif name in self._inputs:
                self._inputs[name] = value<|MERGE_RESOLUTION|>--- conflicted
+++ resolved
@@ -35,7 +35,7 @@
 
 from openlego.utils.general_utils import parse_cmdows_value, str_to_valid_sys_name, parse_string
 from openlego.utils.xml_utils import xpath_to_param, xml_to_dict
-from openlego.utils.cmdows_utils import get_element_by_uid, get_related_parameter_uid
+from openlego.utils.cmdows_utils import get_element_by_uid, get_related_parameter_uid, get_loop_nesting_obj
 from .abstract_discipline import AbstractDiscipline
 from .cmdows import CMDOWSObject, InvalidCMDOWSFileError
 from .discipline_component import DisciplineComponent
@@ -130,43 +130,7 @@
         return (isinstance(val, np.ndarray) and val.size == self.variable_sizes[name]) \
             or (not isinstance(val, np.ndarray) and self.variable_sizes[name] == 1)
 
-<<<<<<< HEAD
-    @CachedProperty
-=======
-    @cached_property
-    def has_optimizer(self):
-        # type: () -> bool
-        """:obj:`bool`: True if there is an optimizer, False if not."""
-        if self.elem_arch_elems.find('executableBlocks/optimizers/optimizer') is not None:
-            return True
-        return False
-
-    @cached_property
-    def has_doe(self):
-        # type: () -> bool
-        """:obj:`bool`: True if there is a DOE component, False if not."""
-        if self.elem_arch_elems.find('executableBlocks/does/doe') is not None:
-            return True
-        return False
-
-    @cached_property
-    def has_driver(self):
-        # type: () -> bool
-        """:obj:`bool`: True if there is a driver component (DOE or optimizer), False if not."""
-        if self.has_doe or self.has_optimizer:
-            return True
-        return False
-
-    @cached_property
-    def has_converger(self):
-        # type: () -> bool
-        """:obj:`bool`: True if there is a converger, False if not."""
-        if self.elem_arch_elems.find('executableBlocks/convergers/converger') is not None:
-            return True
-        return False
-
-    @cached_property
->>>>>>> da54add9
+    @cached_property
     def objective_required(self):
         # type: () -> bool
         """:obj:`bool`: True if an objective value is required, False if not."""
@@ -273,7 +237,7 @@
                 required_outputs = []
                 for output in mathematical_function.iter('output'):
                     output_name = output.find('parameterUID').text
-                    if '/architectureNodes/finalOutputVariables/' not in output_name:
+                    if '/architectureNodes/final' not in output_name:
                         required_outputs.append(output_name)
 
                 # Then create mathematical subsystems for each output
@@ -374,31 +338,6 @@
         else:
             return None
 
-<<<<<<< HEAD
-    @CachedProperty
-=======
-    @cached_property
-    def block_order(self):
-        # type: () -> List[str]
-        """:obj:`list` of :obj:`str`: List of executable block ``uIDs`` in the order specified in the CMDOWS file."""
-        positions = list()
-        uids = list()
-        for block in self.elem_workflow.iterfind('processGraph/metadata/executableBlocksOrder/executableBlock'):
-            uid = block.text
-            positions.append(int(block.attrib['position']))
-            uids.append(uid)
-        return [uid for position, uid in sorted(zip(positions, uids))]
-
-    @cached_property
-    def coupled_blocks(self):
-        # type: () -> List[str]
-        """:obj:`list` of :obj:`str`: List of ``uIDs`` of the coupled executable blocks specified in the CMDOWS file."""
-        _coupled_blocks = []
-        for block in self.elem_arch_elems.iterfind(
-                'executableBlocks/coupledAnalyses/coupledAnalysis/relatedExecutableBlockUID'):
-            _coupled_blocks.append(block.text)
-        return _coupled_blocks
-
     @cached_property
     def loop_nesting_dict(self):
         # type: () -> Dict[str, dict]
@@ -421,7 +360,6 @@
         return _loopelement_details
 
     @cached_property
->>>>>>> da54add9
     def coupled_hierarchy(self):
         # type: () -> List[dict]
         """:obj:`list`: List containing the hierarchy of the coupled blocks for grouped convergence."""
@@ -501,23 +439,19 @@
                     return self._get_basic_coupled_hierarchy(entry[keys[0]])
         return _coupled_hierarchy
 
-<<<<<<< HEAD
-    @CachedProperty
+    @cached_property
     def model_sub_drivers(self):
         return [name for name in self.sub_drivers if '__SubDriverComponent__' + name in self.all_executable_blocks]
 
-    @CachedProperty
+    @cached_property
     def model_super_drivers(self):
         return [name for name in self.super_drivers if '__SuperDriverComponent__' + name in self.all_loop_elements]
 
-    @CachedProperty
+    @cached_property
     def model_super_components(self):
         return [name for name in self.all_executable_blocks if '__SuperComponent__' in name]
 
-    @CachedProperty
-=======
-    @cached_property
->>>>>>> da54add9
+    @cached_property
     def system_inputs(self):
         # type: () -> Dict[str, int]
         """:obj:`dict`: Dictionary containing the system input sizes by their names."""
@@ -778,33 +712,7 @@
         else:
             return coupled_group
 
-<<<<<<< HEAD
-    @CachedProperty
-=======
-    # TODO: implement this property in phase 3 (required for distributed architectures such as BLISS-2000 and CO)
-    @cached_property
-    def subsystem_optimization_groups(self):
-        # type: () -> Optional[list]
-        """:obj:`list`, optional: list containing groups of suboptimizations used in distributed architectures.
-
-        If not subsystem optimizations are required based on the CMDOWS file then this property is `None`.
-        """
-        if self.subsystem_optimizations:
-            return None
-            # Add inputs (standardized?)
-            # Add output
-            # Declare partials
-            # Set subproblem
-            # Define copies in params subsystem
-            # Define design variables
-            # Define components
-            # Connect everything together (through promotion?)
-            # Set subproblem optimizer
-            # Add design variables, objective, constraints
-            # Setup and final setup
-
-    @cached_property
->>>>>>> da54add9
+    @cached_property
     def system_order(self):
         # type: () -> List[str]
         """:obj:`list` of :obj:`str`: List system names in the order specified in the CMDOWS file."""
